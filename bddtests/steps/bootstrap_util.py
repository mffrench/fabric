--- conflicted
+++ resolved
@@ -37,11 +37,7 @@
 from msp import mspconfig_pb2, msp_principal_pb2, identities_pb2
 from peer import configuration_pb2 as peer_dot_configuration_pb2
 from orderer import configuration_pb2 as orderer_dot_configuration_pb2
-<<<<<<< HEAD
 import identities_pb2
-=======
-import orderer_util
->>>>>>> a785a4c3
 
 try:
     import orderer_util
@@ -438,13 +434,8 @@
         return rand.bytes(BootstrapHelper.DEFAULT_NONCE_SIZE)
 
     @classmethod
-<<<<<<< HEAD
     def addSignatureToSignedConfigItem(cls, configUpdateEnvelope, entity, cert):
         serializedIdentity = identities_pb2.SerializedIdentity(Mspid=entity.name, IdBytes=crypto.dump_certificate(crypto.FILETYPE_PEM, cert))
-=======
-    def addSignatureToSignedConfigItem(cls, configUpdateEnvelope, (entity, cert)):
-        serializedIdentity = identities_pb2.SerializedIdentity(mspid=entity.name, id_bytes=crypto.dump_certificate(crypto.FILETYPE_PEM, cert))
->>>>>>> a785a4c3
         sigHeader = common_dot_common_pb2.SignatureHeader(creator=serializedIdentity.SerializeToString(),
                                                           nonce=BootstrapHelper.getNonce())
         sigHeaderBytes = sigHeader.SerializeToString()
