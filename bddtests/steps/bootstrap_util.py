# Copyright IBM Corp. 2016 All Rights Reserved.
#
# Licensed under the Apache License, Version 2.0 (the "License");
# you may not use this file except in compliance with the License.
# You may obtain a copy of the License at
#
#      http://www.apache.org/licenses/LICENSE-2.0
#
# Unless required by applicable law or agreed to in writing, software
# distributed under the License is distributed on an "AS IS" BASIS,
# WITHOUT WARRANTIES OR CONDITIONS OF ANY KIND, either express or implied.
# See the License for the specific language governing permissions and
# limitations under the License.
#

import time
import sys
import hashlib

if sys.version_info < (3, 6):
    import sha3

from OpenSSL import crypto
from OpenSSL import rand
import ecdsa

from collections import namedtuple
from itertools import groupby

from enum import Enum

from google.protobuf import timestamp_pb2
from common import common_pb2 as common_dot_common_pb2
from common import configtx_pb2 as common_dot_configtx_pb2
from common import configuration_pb2 as common_dot_configuration_pb2
from common import policies_pb2 as common_dot_policies_pb2
from common import msp_principal_pb2
from msp import mspconfig_pb2
from peer import configuration_pb2 as peer_dot_configuration_pb2
from orderer import configuration_pb2 as orderer_dot_configuration_pb2
<<<<<<< HEAD
try:
    import orderer_util
except ImportError:
    import steps.orderer_util as orderer_util
try:
    from contexthelper import ContextHelper
except ImportError:
    from steps.contexthelper import ContextHelper
=======
import identities_pb2
import orderer_util

from contexthelper import ContextHelper
>>>>>>> 32959205

import os
import re
import shutil
try:
    import compose
except ImportError:
    import steps.compose as compose

# Type to represent tuple of user, nodeName, ogranization
NodeAdminTuple = namedtuple("NodeAdminTuple", ['user', 'nodeName', 'organization'])


ApplicationGroup = "Application"
OrdererGroup     = "Orderer"
MSPKey           = "MSP"
toValue = lambda message: message.SerializeToString()


class Network(Enum):
    Orderer = 1
    Peer = 2


def GetUUID():
    return compose.Composition.GetUUID()


def createRSAKey():
    # Create RSA key, 2048 bit
    pk = crypto.PKey()
    pk.generate_key(crypto.TYPE_RSA, 2048)
    assert pk.check() == True
    return pk


def createECDSAKey(curve=ecdsa.NIST256p):
    # Create ECDSA key
    sk = ecdsa.SigningKey.generate(curve=curve)
    return sk


def computeCryptoHash(data):
    ' This will currently return 128 hex characters'
    # s = hashlib.sha3_256()
    s = hashlib.sha256()
    # s = hashlib.shake_256()
    #return s.digest(64)
    s.update(data)
    return s.digest()


def createCertRequest(pkey, digest="sha256", **name):
    """
    Create a certificate request.
    Arguments: pkey   - The key to associate with the request
               digest - Digestion method to use for signing, default is sha256
               **name - The name of the subject of the request, possible
                        arguments are:
                          C     - Country name
                          ST    - State or province name
                          L     - Locality name
                          O     - Organization name
                          OU    - Organizational unit name
                          CN    - Common name
                          emailAddress - E-mail address
    Returns:   The certificate request in an X509Req object
    """
    req = crypto.X509Req()
    subj = req.get_subject()

    for key, value in name.items():
        setattr(subj, key, value)

    req.set_pubkey(pkey)
    req.sign(pkey, digest)
    return req


def createCertificate(req, issuerCertKey, serial, validityPeriod, digest="sha256", isCA=False):
    """
    Generate a certificate given a certificate request.
    Arguments: req        - Certificate request to use
               issuerCert - The certificate of the issuer
               issuerKey  - The private key of the issuer
               serial     - Serial number for the certificate
               notBefore  - Timestamp (relative to now) when the certificate
                            starts being valid
               notAfter   - Timestamp (relative to now) when the certificate
                            stops being valid
               digest     - Digest method to use for signing, default is sha256
    Returns:   The signed certificate in an X509 object
    """
    issuerCert, issuerKey = issuerCertKey
    notBefore, notAfter = validityPeriod
    cert = crypto.X509()
    cert.set_version(3)
    cert.set_serial_number(serial)
    cert.gmtime_adj_notBefore(notBefore)
    cert.gmtime_adj_notAfter(notAfter)
    cert.set_issuer(issuerCert.get_subject())
    cert.set_subject(req.get_subject())
    cert.set_pubkey(req.get_pubkey())
    if isCA:
        cert.add_extensions([crypto.X509Extension(b"basicConstraints", True,
                                                  b"CA:TRUE, pathlen:0"),
                             crypto.X509Extension(b"subjectKeyIdentifier", False, b"hash",
                                                  subject=cert)])
        #TODO: This only is appropriate for root self signed!!!!
        cert.add_extensions([crypto.X509Extension(b"authorityKeyIdentifier", False, b"keyid:always", issuer=cert)])
    else:
        cert.add_extensions([crypto.X509Extension(b"basicConstraints", True,
                                                  b"CA:FALSE"),
                             crypto.X509Extension(b"subjectKeyIdentifier", False, b"hash",
                                                  subject=cert)])
        cert.add_extensions([crypto.X509Extension(b"authorityKeyIdentifier", False, b"keyid:always", issuer=issuerCert)])

    cert.sign(issuerKey, digest)
    return cert


# SUBJECT_DEFAULT = {countryName : "US", stateOrProvinceName : "NC", localityName : "RTP", organizationName : "IBM", organizationalUnitName : "Blockchain"}

class Entity:
    def __init__(self, name):
        self.name = name
        # Create a ECDSA key, then a crypto pKey from the DER for usage with cert requests, etc.
        self.ecdsaSigningKey = createECDSAKey()
        self.pKey = crypto.load_privatekey(crypto.FILETYPE_ASN1, self.ecdsaSigningKey.to_der())
        # Signing related ecdsa config
        self.hashfunc = hashlib.sha256
        self.sigencode = ecdsa.util.sigencode_der_canonize
        self.sigdecode = ecdsa.util.sigdecode_der

    def createCertRequest(self, nodeName):
        req = createCertRequest(self.pKey, CN=nodeName)
        # print("request => {0}".format(crypto.dump_certificate_request(crypto.FILETYPE_PEM, req)))
        return req

    def computeHash(self, data):
        s = self.hashfunc()
        s.update(data)
        return s.digest()

    def sign(self, dataAsBytearray):
        return self.ecdsaSigningKey.sign(dataAsBytearray, hashfunc=self.hashfunc, sigencode=self.sigencode)

    def verifySignature(self, signature, signersCert, data):
        'Will verify the signature of an entity based upon public cert'
        vk = ecdsa.VerifyingKey.from_der(crypto.dump_publickey(crypto.FILETYPE_ASN1, signersCert.get_pubkey()))
        assert vk.verify(signature, data, hashfunc=self.hashfunc, sigdecode=self.sigdecode), "Invalid signature!!"

    def getPrivateKeyAsPEM(self):
        return self.ecdsaSigningKey.to_pem()


class User(Entity, orderer_util.UserRegistration):
    def __init__(self, name, directory):
        Entity.__init__(self, name)
        orderer_util.UserRegistration.__init__(self, name, directory)
        self.tags = {}

    def setTagValue(self, tagKey, tagValue, overwrite=False):
        if tagKey in self.tags:
            assert not overwrite,"TagKey '{0}' already exists for user {1}, and did not provide overwrite=True".format(tagKey, self.getUserName())
        self.tags[tagKey] = tagValue
        return tagValue

    def cleanup(self):
        self.closeStreams()


class Organization(Entity):

    def __init__(self, name):
        Entity.__init__(self, name)
        req = createCertRequest(self.pKey, CN=name)
        numYrs = 1
        self.signedCert = createCertificate(req, (req, self.pKey), 1000, (0, 60 * 60 * 24 * 365 * numYrs), isCA=True)
        # Which networks this organization belongs to
        self.networks = []

    def getSelfSignedCert(self):
        return self.signedCert

    def getCertAsPEM(self):
        return crypto.dump_certificate(crypto.FILETYPE_PEM, self.getSelfSignedCert())

    def getMSPConfig(self):
        certPemsList = [crypto.dump_certificate(crypto.FILETYPE_PEM, self.getSelfSignedCert())]
        # For now, admin certs and CA certs are the same per @ASO
        adminCerts = certPemsList
        cacerts = adminCerts
        # Currently only 1 component, CN=<orgName>
        # name = self.getSelfSignedCert().get_subject().getComponents()[0][1]
        name = self.name
        fabricMSPConfig = mspconfig_pb2.FabricMSPConfig(admins=adminCerts, root_certs=cacerts, name=name)
        mspConfig = mspconfig_pb2.MSPConfig(config=fabricMSPConfig.SerializeToString(), type=0)
        return mspConfig

    def getMspPrincipalAsRole(self, mspRoleTypeAsString):
        mspRole = msp_principal_pb2.MSPRole(msp_identifier=self.name, Role=msp_principal_pb2.MSPRole.MSPRoleType.Value(mspRoleTypeAsString))
        mspPrincipal = msp_principal_pb2.MSPPrincipal(
            principal_classification=msp_principal_pb2.MSPPrincipal.Classification.Value('ROLE'),
            principal=mspRole.SerializeToString())
        return mspPrincipal

    def createCertificate(self, certReq):
        numYrs = 1
        return createCertificate(certReq, (self.signedCert, self.pKey), 1000, (0, 60 * 60 * 24 * 365 * numYrs))

    def addToNetwork(self, network):
        'Used to track which network this organization is defined in.'
        # assert network in Network, 'Network not recognized ({0}), expected to be one of ({1})'.format(network, list(Network))
        if not network in self.networks:
            self.networks.append(network)


class Directory:
    def __init__(self):
        self.organizations = {}
        self.users = {}
        self.ordererAdminTuples = {}

    def getNamedCtxTuples(self):
        return self.ordererAdminTuples

    def _registerOrg(self, orgName):
        assert orgName not in self.organizations, "Organization already registered {0}".format(orgName)
        self.organizations[orgName] = Organization(orgName)
        return self.organizations[orgName]

    def _registerUser(self, userName):
        assert userName not in self.users, "User already registered {0}".format(userName)
        self.users[userName] = User(userName, directory=self)
        return self.users[userName]

    def getUser(self, userName, shouldCreate=False):
        if not userName in self.users and shouldCreate:
            # self.users[userName] = User(userName)
            self._registerUser(userName)
        return self.users[userName]

    def getUsers(self):
        return self.users

    def cleanup(self):
        '''Perform cleanup of resources'''
        [user.cleanup() for user in self.users.values()]

    def getOrganization(self, orgName, shouldCreate=False):
        if not orgName in self.organizations and shouldCreate:
            # self.organizations[orgName] = Organization(orgName)
            self._registerOrg(orgName)
        return self.organizations[orgName]

    def getOrganizations(self):
        return self.organizations

    def findCertByTuple(self, userName, contextName, orgName):
        ordererAdminTuple = NodeAdminTuple(user=userName, nodeName=contextName, organization=orgName)
        return self.ordererAdminTuples[ordererAdminTuple]

    def findCertForNodeAdminTuple(self, nodeAdminTuple):
        assert nodeAdminTuple in self.ordererAdminTuples, "Node admin tuple not found for: {0}".format(nodeAdminTuple)
        return self.ordererAdminTuples[nodeAdminTuple]

    def getCertAsPEM(self, nodeAdminTuple):
        assert nodeAdminTuple in self.ordererAdminTuples, "Node admin tuple not found for: {0}".format(nodeAdminTuple)
        return crypto.dump_certificate(crypto.FILETYPE_PEM, self.ordererAdminTuples[nodeAdminTuple])

    def findNodeAdminTuple(self, userName, contextName, orgName):
        nodeAdminTuple = NodeAdminTuple(user=userName, nodeName=contextName, organization=orgName)
        assert nodeAdminTuple in self.ordererAdminTuples, "Node admin tuple not found for: {0}".format(nodeAdminTuple)
        return nodeAdminTuple

    def registerOrdererAdminTuple(self, userName, ordererName, organizationName):
        ' Assign the user as orderer admin'
        ordererAdminTuple = NodeAdminTuple(user=userName, nodeName=ordererName, organization=organizationName)
        assert ordererAdminTuple not in self.ordererAdminTuples, "Orderer admin tuple already registered {0}".format(
            ordererAdminTuple)
        assert organizationName in self.organizations, "Orderer Organization not defined {0}".format(organizationName)

        user = self.getUser(userName, shouldCreate=True)
        certReq = user.createCertRequest(ordererAdminTuple.nodeName)
        userCert = self.getOrganization(organizationName).createCertificate(certReq)

        # Verify the newly created certificate
        store = crypto.X509Store()
        # Assuming a list of trusted certs
        for trustedCert in [self.getOrganization(organizationName).signedCert]:
            store.add_cert(trustedCert)
        # Create a certificate context using the store and the certificate to verify
        store_ctx = crypto.X509StoreContext(store, userCert)
        # Verify the certificate, returns None if it can validate the certificate
        store_ctx.verify_certificate()
        self.ordererAdminTuples[ordererAdminTuple] = userCert
        return ordererAdminTuple


class AuthDSLHelper:
    @classmethod
    def Envelope(cls, signaturePolicy, identities):
        'Envelope builds an envelope message embedding a SignaturePolicy'
        return common_dot_policies_pb2.SignaturePolicyEnvelope(
            version=0,
            policy=signaturePolicy,
            identities=identities)

    @classmethod
    def NOutOf(cls, n, policies):
        'NOutOf creates a policy which requires N out of the slice of policies to evaluate to true'
        return common_dot_policies_pb2.SignaturePolicy(
            n_out_of=common_dot_policies_pb2.SignaturePolicy.NOutOf(
                N=n,
                policies=policies,
            ),
        )

    @classmethod
    def SignedBy(cls, index):
        'NOutOf creates a policy which requires N out of the slice of policies to evaluate to true'
        return common_dot_policies_pb2.SignaturePolicy(
            signed_by=index
        )

class BootstrapHelper:
    KEY_CONSENSUS_TYPE = "ConsensusType"
    KEY_CHAIN_CREATION_POLICY_NAMES = "ChainCreationPolicyNames"
    KEY_ACCEPT_ALL_POLICY = "AcceptAllPolicy"
    KEY_HASHING_ALGORITHM = "HashingAlgorithm"
    KEY_BLOCKDATA_HASHING_STRUCTURE = "BlockDataHashingStructure"
    KEY_BATCH_SIZE = "BatchSize"
    KEY_BATCH_TIMEOUT = "BatchTimeout"
    KEY_CREATIONPOLICY = "CreationPolicy"
    KEY_MSP_INFO = "MSP"
    KEY_ANCHOR_PEERS = "AnchorPeers"

    KEY_NEW_CONFIGURATION_ITEM_POLICY = "NewConfigurationItemPolicy"
    DEFAULT_CHAIN_CREATORS = [KEY_ACCEPT_ALL_POLICY]

    # ReadersPolicyKey is the key used for the read policy
    KEY_POLICY_READERS = "Readers"
    # WritersPolicyKey is the key used for the writer policy
    KEY_POLICY_WRITERS = "Writers"
    # AdminsPolicyKey is the key used for the admins policy
    KEY_POLICY_ADMINS = "Admins"

    KEY_POLICY_BLOCK_VALIDATION = "BlockValidation"

    # OrdererAddressesKey is the cb.ConfigItem type key name for the OrdererAddresses message
    KEY_ORDERER_ADDRESSES = "OrdererAddresses"


    DEFAULT_NONCE_SIZE = 24

    @classmethod
    def getNonce(cls):
        return rand.bytes(BootstrapHelper.DEFAULT_NONCE_SIZE)

    @classmethod
<<<<<<< HEAD
    def addSignatureToSignedConfigItem(cls, configUpdateEnvelope, entity, cert):
        sigHeader = common_dot_common_pb2.SignatureHeader(creator=crypto.dump_certificate(crypto.FILETYPE_ASN1, cert),
=======
    def addSignatureToSignedConfigItem(cls, configUpdateEnvelope, (entity, cert)):
        serializedIdentity = identities_pb2.SerializedIdentity(Mspid=entity.name, IdBytes=crypto.dump_certificate(crypto.FILETYPE_PEM, cert))
        sigHeader = common_dot_common_pb2.SignatureHeader(creator=serializedIdentity.SerializeToString(),
>>>>>>> 32959205
                                                          nonce=BootstrapHelper.getNonce())
        sigHeaderBytes = sigHeader.SerializeToString()
        # Signature over the concatenation of configurationItem bytes and signatureHeader bytes
        signature = entity.sign(sigHeaderBytes + configUpdateEnvelope.config_update)
        # Now add new signature to Signatures repeated field
        newConfigSig = configUpdateEnvelope.signatures.add()
        newConfigSig.signature_header = sigHeaderBytes
        newConfigSig.signature = signature

    def __init__(self, chainId, lastModified=0, msgVersion=1, epoch=0, consensusType="solo", batchSize=10,
                 batchTimeout=".5s", absoluteMaxBytes=100000000, preferredMaxBytes=512 * 1024, signers=[]):
        self.chainId = str(chainId)
        self.lastModified = lastModified
        self.msgVersion = msgVersion
        self.epoch = epoch
        self.consensusType = consensusType
        self.batchSize = batchSize
        self.batchTimeout = batchTimeout
        self.absoluteMaxBytes = absoluteMaxBytes
        self.preferredMaxBytes = preferredMaxBytes
        self.signers = signers

    def makeChainHeader(self, type, txID="", extension='',
                        version=1,
                        timestamp=timestamp_pb2.Timestamp(seconds=int(time.time()), nanos=0)):
        try:
            ret = common_dot_common_pb2.ChannelHeader(type=type,
                                                      version=version,
                                                      timestamp=timestamp,
                                                      channel_id=self.chainId,
                                                      epoch=self.epoch,
                                                      tx_id=txID,
                                                      extension=extension)
        except TypeError as e:
            if extension == '':
                ret = common_dot_common_pb2.ChannelHeader(type=type,
                                                          version=version,
                                                          timestamp=timestamp,
                                                          channel_id=self.chainId,
                                                          epoch=self.epoch,
                                                          tx_id=txID,
                                                          extension=b'')
            else:
                raise e

        return ret

    def makeSignatureHeader(self, serializeCertChain, nonce):
        return common_dot_common_pb2.SignatureHeader(creator=serializeCertChain,
                                                     nonce=nonce)

    def signConfigItem(self, configItem):
        # signedConfigItem = common_dot_configuration_pb2.SignedConfigurationItem(
        #     ConfigurationItem=configItem.SerializeToString(), Signatures=None)
        # return signedConfigItem
        return configItem

    def getConfigItem(self, commonConfigType, key, value):
        configItem = common_dot_configtx_pb2.ConfigItem(
            version=self.lastModified,
            configPath=commonConfigType,
            key=key,
            mod_policy=BootstrapHelper.KEY_NEW_CONFIGURATION_ITEM_POLICY,
            value=value)
        return configItem

    def encodeAnchorInfo(self, ciValue):
        configItem = self.getConfigItem(
            commonConfigType=common_dot_configtx_pb2.ConfigItem.ConfigType.Value("PEER"),
            key=BootstrapHelper.KEY_ANCHOR_PEERS,
            value=ciValue.SerializeToString())
        return self.signConfigItem(configItem)

    def encodeMspInfo(self, mspUniqueId, ciValue):
        configItem = self.getConfigItem(
            commonConfigType=common_dot_configtx_pb2.ConfigItem.ConfigType.Value("MSP"),
            key=mspUniqueId,
            value=ciValue.SerializeToString())
        return self.signConfigItem(configItem)

    def encodeHashingAlgorithm(self, hashingAlgorithm="SHAKE256"):
        configItem = self.getConfigItem(
            commonConfigType=common_dot_configtx_pb2.ConfigItem.ConfigType.Value("CHAIN"),
            key=BootstrapHelper.KEY_HASHING_ALGORITHM,
            value=common_dot_configuration_pb2.HashingAlgorithm(name=hashingAlgorithm).SerializeToString())
        return self.signConfigItem(configItem)

    def encodeBatchSize(self):
        configItem = self.getConfigItem(
            commonConfigType=common_dot_configtx_pb2.ConfigItem.ConfigType.Value("ORDERER"),
            key=BootstrapHelper.KEY_BATCH_SIZE,
            value=orderer_dot_configuration_pb2.BatchSize(maxMessageCount=self.batchSize,
                                                          absoluteMaxBytes=self.absoluteMaxBytes,
                                                          preferredMaxBytes=self.preferredMaxBytes).SerializeToString())
        return self.signConfigItem(configItem)

    def encodeBatchTimeout(self):
        configItem = self.getConfigItem(
            commonConfigType=common_dot_configtx_pb2.ConfigItem.ConfigType.Value("ORDERER"),
            key=BootstrapHelper.KEY_BATCH_TIMEOUT,
            value=orderer_dot_configuration_pb2.BatchTimeout(timeout=self.batchTimeout).SerializeToString())
        return self.signConfigItem(configItem)

    def encodeConsensusType(self):
        configItem = self.getConfigItem(
            commonConfigType=common_dot_configtx_pb2.ConfigItem.ConfigType.Value("ORDERER"),
            key=BootstrapHelper.KEY_CONSENSUS_TYPE,
            value=orderer_dot_configuration_pb2.ConsensusType(type=self.consensusType).SerializeToString())
        return self.signConfigItem(configItem)

    def encodeChainCreators(self, ciValue=orderer_dot_configuration_pb2.ChainCreationPolicyNames(
        names=DEFAULT_CHAIN_CREATORS).SerializeToString()):
        configItem = self.getConfigItem(
            commonConfigType=common_dot_configtx_pb2.ConfigItem.ConfigType.Value("ORDERER"),
            key=BootstrapHelper.KEY_CHAIN_CREATION_POLICY_NAMES,
            value=ciValue)
        return self.signConfigItem(configItem)

    def encodePolicy(self, key, policy=common_dot_policies_pb2.Policy(
        type=common_dot_policies_pb2.Policy.PolicyType.Value("SIGNATURE"),
        policy=AuthDSLHelper.Envelope(signaturePolicy=AuthDSLHelper.NOutOf(0, []), identities=[]).SerializeToString())):
        configItem = self.getConfigItem(
            commonConfigType=common_dot_configtx_pb2.ConfigItem.ConfigType.Value("POLICY"),
            key=key,
            value=policy.SerializeToString())
        return self.signConfigItem(configItem)

    def encodeAcceptAllPolicy(self):
        configItem = self.getConfigItem(
            commonConfigType=common_dot_configtx_pb2.ConfigItem.ConfigType.Value("POLICY"),
            key=BootstrapHelper.KEY_ACCEPT_ALL_POLICY,
            value=common_dot_policies_pb2.Policy(type=1, policy=AuthDSLHelper.Envelope(
                signaturePolicy=AuthDSLHelper.NOutOf(0, []), identities=[]).SerializeToString()).SerializeToString())
        return self.signConfigItem(configItem)

    def lockDefaultModificationPolicy(self):
        configItem = self.getConfigItem(
            commonConfigType=common_dot_configtx_pb2.ConfigItem.ConfigType.Value("POLICY"),
            key=BootstrapHelper.KEY_NEW_CONFIGURATION_ITEM_POLICY,
            value=common_dot_policies_pb2.Policy(type=1, policy=AuthDSLHelper.Envelope(
                signaturePolicy=AuthDSLHelper.NOutOf(1, []), identities=[]).SerializeToString()).SerializeToString())
        return self.signConfigItem(configItem)

    def computeBlockDataHash(self, blockData):
        return computeCryptoHash(blockData.SerializeToString())

    def signInitialChainConfig(self, signedConfigItems, chainCreationPolicyName):
        'Create a signedConfigItem using previous config items'
        # Create byte array to store concatenated bytes
        # concatenatedConfigItemsBytes = bytearray()
        # for sci in signedConfigItems:
        #     concatenatedConfigItemsBytes = concatenatedConfigItemsBytes + bytearray(sci.ConfigurationItem)
        # hash = computeCryptoHash(concatenatedConfigItemsBytes)
        # data = ''
        # for sci in signedConfigItems:
        #     data = data + sci.ConfigurationItem
        # # Compute hash over concatenated bytes
        # hash = computeCryptoHash(data)
        configItem = self.getConfigItem(
            commonConfigType=common_dot_configtx_pb2.ConfigItem.ConfigType.Value("ORDERER"),
            key=BootstrapHelper.KEY_CREATIONPOLICY,
            value=orderer_dot_configuration_pb2.CreationPolicy(policy=chainCreationPolicyName).SerializeToString())
        return [self.signConfigItem(configItem)] + signedConfigItems


def createConfigUpdateEnvelope(channelConfigGroup, chainId, chainCreationPolicyName):
    # Returns a list prepended with a signedConfiguration
    channelConfigGroup.groups[OrdererGroup].values[BootstrapHelper.KEY_CREATIONPOLICY].value = toValue(
        orderer_dot_configuration_pb2.CreationPolicy(policy=chainCreationPolicyName))
    config_update_envelope = createNewConfigUpdateEnvelope(channelConfig=channelConfigGroup, chainId=chainId)
    return config_update_envelope


def getDirectory(context):
    if 'bootstrapDirectory' not in context:
        context.bootstrapDirectory = Directory()
    return context.bootstrapDirectory


def getOrdererBootstrapAdmin(context, shouldCreate=False):
    directory = getDirectory(context)
    ordererBootstrapAdmin = directory.getUser(userName="ordererBootstrapAdmin", shouldCreate=shouldCreate)
    return ordererBootstrapAdmin


def addOrdererBootstrapAdminOrgReferences(context, policyName, orgNames):
    'Adds a key/value pair of policyName/[orgName,...]'
    directory = getDirectory(context)
    ordererBootstrapAdmin = directory.getUser(userName="ordererBootstrapAdmin", shouldCreate=False)
    if not 'OrgReferences' in ordererBootstrapAdmin.tags:
        ordererBootstrapAdmin.tags['OrgReferences'] = {}
    policyNameToOrgNamesDict = ordererBootstrapAdmin.tags['OrgReferences']
    assert not policyName in policyNameToOrgNamesDict, "PolicyName '{0}' already registered with ordererBootstrapAdmin".format(
        policyName)
    policyNameToOrgNamesDict[policyName] = orgNames
    return policyNameToOrgNamesDict


def getOrdererBootstrapAdminOrgReferences(context):
    directory = getDirectory(context)
    ordererBootstrapAdmin = directory.getUser(userName="ordererBootstrapAdmin", shouldCreate=False)
    if not 'OrgReferences' in ordererBootstrapAdmin.tags:
        ordererBootstrapAdmin.tags['OrgReferences'] = {}
    return ordererBootstrapAdmin.tags['OrgReferences']


def getSignedMSPConfigItems(context, orgNames):
    directory = getDirectory(context)
    orgs = [directory.getOrganization(orgName) for orgName in orgNames]

    channel = common_dot_configtx_pb2.ConfigGroup()
    for org in orgs:
        channel.groups[ApplicationGroup].groups[org.name].values[BootstrapHelper.KEY_MSP_INFO].value = toValue(
            org.getMSPConfig())
    return [channel]


def getAnchorPeersConfigGroup(context, nodeAdminTuples):
    directory = getDirectory(context)
    config_group = common_dot_configtx_pb2.ConfigGroup()
    for orgName, group in groupby([(nat.organization, nat) for nat in nodeAdminTuples], lambda x: x[0]):
        anchorPeers = peer_dot_configuration_pb2.AnchorPeers()
        for (k,nodeAdminTuple) in group:
            anchorPeer = anchorPeers.anchor_peers.add()
            anchorPeer.host = nodeAdminTuple.nodeName
            anchorPeer.port = 5611
            # anchorPeer.cert = crypto.dump_certificate(crypto.FILETYPE_PEM,
            #                                           directory.findCertForNodeAdminTuple(nodeAdminTuple))
        config_group.groups[ApplicationGroup].groups[orgName].values[BootstrapHelper.KEY_ANCHOR_PEERS].value=toValue(anchorPeers)
    return [config_group]


def getMspConfigItemsForPolicyNames(context, policyNames):
    policyNameToOrgNamesDict = getOrdererBootstrapAdminOrgReferences(context)
    # Get unique set of org names and return set of signed MSP ConfigItems
    orgNamesReferenced = list(
        set([orgName for policyName in policyNames for orgName in policyNameToOrgNamesDict[policyName]]))
    orgNamesReferenced.sort()
    return getSignedMSPConfigItems(context=context, orgNames=orgNamesReferenced)


def createSignedConfigItems(directory, configGroups=[]):

    channelConfig = createChannelConfigGroup(directory)
    for configGroup in configGroups:
        mergeConfigGroups(channelConfig, configGroup)
    return channelConfig

def setMetaPolicy(channelId, channgel_config_groups):
    #New meta policy info
    typeImplicitMeta = common_dot_policies_pb2.Policy.PolicyType.Value("IMPLICIT_META")
    P = common_dot_policies_pb2.Policy
    IMP=common_dot_policies_pb2.ImplicitMetaPolicy
    ruleAny = common_dot_policies_pb2.ImplicitMetaPolicy.Rule.Value("ANY")
    ruleMajority = common_dot_policies_pb2.ImplicitMetaPolicy.Rule.Value("MAJORITY")
    channgel_config_groups.groups[channelId].groups[ApplicationGroup].policies[BootstrapHelper.KEY_POLICY_READERS].policy.CopyFrom(
        P(type=typeImplicitMeta, policy=IMP(
            rule=ruleAny).SerializeToString()))
    channgel_config_groups.groups[channelId].groups[ApplicationGroup].policies[BootstrapHelper.KEY_POLICY_WRITERS].policy.CopyFrom(
        P(type=typeImplicitMeta, policy=IMP(
            rule=ruleAny).SerializeToString()))
    channgel_config_groups.groups[channelId].groups[ApplicationGroup].policies[BootstrapHelper.KEY_POLICY_ADMINS].policy.CopyFrom(
        P(type=typeImplicitMeta, policy=IMP(
            rule=ruleAny).SerializeToString()))



def createChannelConfigGroup(directory, hashingAlgoName="SHA256", consensusType="solo", batchTimeout="1s", batchSizeMaxMessageCount=10, batchSizeAbsoluteMaxBytes=100000000, batchSizePreferredMaxBytes=512 * 1024):

    channel = common_dot_configtx_pb2.ConfigGroup()
    # channel.groups[ApplicationGroup] = common_dot_configtx_pb2.ConfigGroup()
    # channel.groups[OrdererGroup] = common_dot_configtx_pb2.ConfigGroup()
    channel.groups[ApplicationGroup]
    channel.groups[OrdererGroup]
    # v = common_dot_configtx_pb2.ConfigItem.ConfigType.Value
    # configItems.append(bootstrapHelper.encodeHashingAlgorithm())
    channel.values[BootstrapHelper.KEY_HASHING_ALGORITHM].value = toValue(
        common_dot_configuration_pb2.HashingAlgorithm(name=hashingAlgoName))

    golangMathMaxUint32 = 4294967295
    channel.values[BootstrapHelper.KEY_BLOCKDATA_HASHING_STRUCTURE].value = toValue(
        common_dot_configuration_pb2.BlockDataHashingStructure(width=golangMathMaxUint32))

    channel.groups[OrdererGroup].values[BootstrapHelper.KEY_BATCH_SIZE].value = toValue(orderer_dot_configuration_pb2.BatchSize(maxMessageCount=batchSizeMaxMessageCount,absoluteMaxBytes=batchSizeAbsoluteMaxBytes,preferredMaxBytes=batchSizePreferredMaxBytes))
    channel.groups[OrdererGroup].values[BootstrapHelper.KEY_BATCH_TIMEOUT].value = toValue(orderer_dot_configuration_pb2.BatchTimeout(timeout=batchTimeout))
    channel.groups[OrdererGroup].values[BootstrapHelper.KEY_CONSENSUS_TYPE].value = toValue(orderer_dot_configuration_pb2.ConsensusType(type=consensusType))

    acceptAllPolicy = common_dot_policies_pb2.Policy(type=1, policy=AuthDSLHelper.Envelope(
        signaturePolicy=AuthDSLHelper.NOutOf(0, []), identities=[]).SerializeToString())
    channel.policies[BootstrapHelper.KEY_ACCEPT_ALL_POLICY].policy.CopyFrom(acceptAllPolicy)

    # For now, setting same policies for each 'Non-Org' group
    typeImplicitMeta = common_dot_policies_pb2.Policy.PolicyType.Value("IMPLICIT_META")
    Policy = common_dot_policies_pb2.Policy
    IMP = common_dot_policies_pb2.ImplicitMetaPolicy
    ruleAny = common_dot_policies_pb2.ImplicitMetaPolicy.Rule.Value("ANY")
    ruleMajority = common_dot_policies_pb2.ImplicitMetaPolicy.Rule.Value("MAJORITY")
    for group in [channel, channel.groups[ApplicationGroup], channel.groups[OrdererGroup]]:
        group.policies[BootstrapHelper.KEY_POLICY_READERS].policy.CopyFrom(Policy(type=typeImplicitMeta, policy=IMP(
            rule=ruleAny, sub_policy=BootstrapHelper.KEY_POLICY_READERS).SerializeToString()))
        group.policies[BootstrapHelper.KEY_POLICY_WRITERS].policy.CopyFrom(Policy(type=typeImplicitMeta, policy=IMP(
            rule=ruleAny, sub_policy=BootstrapHelper.KEY_POLICY_WRITERS).SerializeToString()))
        group.policies[BootstrapHelper.KEY_POLICY_ADMINS].policy.CopyFrom(Policy(type=typeImplicitMeta, policy=IMP(
            rule=ruleMajority, sub_policy=BootstrapHelper.KEY_POLICY_ADMINS).SerializeToString()))
    # Setting block validation policy for the orderer group
    channel.groups[OrdererGroup].policies[BootstrapHelper.KEY_POLICY_BLOCK_VALIDATION].policy.CopyFrom(Policy(type=typeImplicitMeta, policy=IMP(
        rule=ruleAny, sub_policy=BootstrapHelper.KEY_POLICY_WRITERS).SerializeToString()))

    # Add the orderer org groups MSPConfig info
    for ordererOrg in [org for org in directory.getOrganizations().values() if Network.Orderer in org.networks]:
        channel.groups[OrdererGroup].groups[ordererOrg.name].values[BootstrapHelper.KEY_MSP_INFO].value = toValue(
            ordererOrg.getMSPConfig())



    # Now set policies for each org group (Both peer and orderer)
    #TODO: Revisit after Jason does a bit more refactoring on chain creation policy enforcement
    groupNameDict = {Network.Peer : ApplicationGroup, Network.Orderer : OrdererGroup}
    for org in directory.getOrganizations().values():
        for network in org.networks:
            groupName = groupNameDict[network]
            mspPrincipalForMemberRole = org.getMspPrincipalAsRole(mspRoleTypeAsString='MEMBER')
            memberSignaturePolicyEnvelope = AuthDSLHelper.Envelope(signaturePolicy=AuthDSLHelper.SignedBy(0), identities=[mspPrincipalForMemberRole])
            memberPolicy = common_dot_policies_pb2.Policy(
                type=common_dot_policies_pb2.Policy.PolicyType.Value("SIGNATURE"),
                policy=memberSignaturePolicyEnvelope.SerializeToString())
            channel.groups[groupName].groups[org.name].policies[BootstrapHelper.KEY_POLICY_READERS].policy.CopyFrom(memberPolicy)
            channel.groups[groupName].groups[org.name].policies[BootstrapHelper.KEY_POLICY_WRITERS].policy.CopyFrom(memberPolicy)

            mspPrincipalForAdminRole = org.getMspPrincipalAsRole(mspRoleTypeAsString='ADMIN')
            adminSignaturePolicyEnvelope = AuthDSLHelper.Envelope(signaturePolicy=AuthDSLHelper.SignedBy(0), identities=[mspPrincipalForAdminRole])
            adminPolicy = common_dot_policies_pb2.Policy(
                type=common_dot_policies_pb2.Policy.PolicyType.Value("SIGNATURE"),
                policy=adminSignaturePolicyEnvelope.SerializeToString())
            channel.groups[groupName].groups[org.name].policies[BootstrapHelper.KEY_POLICY_ADMINS].policy.CopyFrom(adminPolicy)

            # signaturePolicyEnvelope = AuthDSLHelper.Envelope(signaturePolicy=AuthDSLHelper.SignedBy(0), identities=[mspPrincipal])


    #New OrdererAddress
    ordererAddress = common_dot_configuration_pb2.OrdererAddresses()
    try:
        for ordererNodeTuple, cert in [(user_node_tuple, cert) for user_node_tuple, cert in directory.ordererAdminTuples.iteritems() if
                          "orderer" in user_node_tuple.user and "signer" in user_node_tuple.user.lower()]:
            ordererAddress.addresses.append("{0}:7050".format(ordererNodeTuple.nodeName))
    except AttributeError:
        for ordererNodeTuple, cert in [(user_node_tuple, cert) for user_node_tuple, cert in directory.ordererAdminTuples.items() if
                                       "orderer" in user_node_tuple.user and "signer" in user_node_tuple.user.lower()]:
            ordererAddress.addresses.append("{0}:7050".format(ordererNodeTuple.nodeName))
    assert len(ordererAddress.addresses) > 0, "No orderer nodes were found while trying to create channel ConfigGroup"
    channel.values[BootstrapHelper.KEY_ORDERER_ADDRESSES].value = toValue(ordererAddress)
    return channel

def createEnvelopeForMsg(directory, nodeAdminTuple, chainId, msg, typeAsString):
    # configEnvelope = common_dot_configtx_pb2.ConfigEnvelope(last_update=envelope.SerializeToString())
    bootstrapHelper = BootstrapHelper(chainId=chainId)
    payloadChainHeader = bootstrapHelper.makeChainHeader(
        type=common_dot_common_pb2.HeaderType.Value(typeAsString))

    # Now the SignatureHeader
    org = directory.getOrganization(nodeAdminTuple.organization)
    user = directory.getUser(nodeAdminTuple.user)
    cert = directory.findCertForNodeAdminTuple(nodeAdminTuple)
    serializedIdentity = identities_pb2.SerializedIdentity(Mspid=org.name, IdBytes=crypto.dump_certificate(crypto.FILETYPE_PEM, cert))
    serializedCreatorCertChain = serializedIdentity.SerializeToString()
    nonce = None
    payloadSignatureHeader = common_dot_common_pb2.SignatureHeader(
        creator=serializedCreatorCertChain,
        nonce=bootstrapHelper.getNonce(),
    )

    payloadHeader = common_dot_common_pb2.Header(
        channel_header=payloadChainHeader.SerializeToString(),
        signature_header=payloadSignatureHeader.SerializeToString(),
    )
    payload = common_dot_common_pb2.Payload(header=payloadHeader, data=msg.SerializeToString())
    payloadBytes = payload.SerializeToString()
    envelope = common_dot_common_pb2.Envelope(payload=payloadBytes, signature=user.sign(payloadBytes))
    return envelope

    return configEnvelope

def createNewConfigUpdateEnvelope(channelConfig, chainId):
    configUpdate = common_dot_configtx_pb2.ConfigUpdate(channel_id=chainId,
                                                        write_set=channelConfig)
    configUpdateEnvelope = common_dot_configtx_pb2.ConfigUpdateEnvelope(config_update=configUpdate.SerializeToString(), signatures =[])
    return configUpdateEnvelope


def mergeConfigGroups(configGroupTarget, configGroupSource):
    try:
        for k, v in configGroupSource.groups.iteritems():
            if k in configGroupTarget.groups.keys():
                mergeConfigGroups(configGroupTarget.groups[k], configGroupSource.groups[k])
            else:
                configGroupTarget.groups[k].MergeFrom(v)
        for k, v in configGroupSource.policies.iteritems():
            if k in configGroupTarget.policies.keys():
                mergeConfigGroups(configGroupTarget.policies[k], configGroupSource.policies[k])
            else:
                configGroupTarget.policies[k].MergeFrom(v)
        for k, v in configGroupSource.values.iteritems():
            assert not k in configGroupTarget.values.keys(), "Value already exists in target config group: {0}".format(k)
            configGroupTarget.values[k].CopyFrom(v)
    except AttributeError:
        for k, v in configGroupSource.groups.items():
            if k in configGroupTarget.groups.keys():
                mergeConfigGroups(configGroupTarget.groups[k], configGroupSource.groups[k])
        for k, v in configGroupSource.policies.items():
            if k in configGroupTarget.policies.keys():
                mergeConfigGroups(configGroupTarget.policies[k], configGroupSource.policies[k])
            else:
                configGroupTarget.policies[k].MergeFrom(v)
        for k, v in configGroupSource.values.items():
            assert not k in configGroupTarget.values.keys(), "Value already exists in target config group: {0}".format(k)
            configGroupTarget.values[k].CopyFrom(v)


def createGenesisBlock(context, chainId, consensusType, nodeAdminTuple, signedConfigItems=[]):
    'Generates the genesis block for starting the oderers and for use in the chain config transaction by peers'
    # assert not "bootstrapGenesisBlock" in context,"Genesis block already created:\n{0}".format(context.bootstrapGenesisBlock)
    directory = getDirectory(context)
    assert len(directory.ordererAdminTuples) > 0, "No orderer admin tuples defined!!!"

    channelConfig = createChannelConfigGroup(directory)
    for configGroup in signedConfigItems:
        mergeConfigGroups(channelConfig, configGroup)

    # (fileName, fileExist) = ContextHelper.GetHelper(context=context).getTmpPathForName(name="t",extension="protobuf")
    # with open(fileName, 'w') as f:
    #     f.write(channelConfig.SerializeToString())

    config = common_dot_configtx_pb2.Config(
        sequence=0,
        channel_group=channelConfig)

    configEnvelope = common_dot_configtx_pb2.ConfigEnvelope(config=config)
    envelope = createEnvelopeForMsg(directory=directory, chainId=chainId, nodeAdminTuple=nodeAdminTuple, msg=configEnvelope, typeAsString="CONFIG")
    blockData = common_dot_common_pb2.BlockData(data=[envelope.SerializeToString()])

    # Spoke with kostas, for orderer in general
    signaturesMetadata = ""
    lastConfigurationBlockMetadata = common_dot_common_pb2.Metadata(
        value=common_dot_common_pb2.LastConfig(index=0).SerializeToString()).SerializeToString()
    ordererConfigMetadata = ""
    transactionFilterMetadata = ""
    bootstrapHelper = BootstrapHelper(chainId="NOT_USED")
    try:
        metadata = common_dot_common_pb2.BlockMetadata(
            metadata=[signaturesMetadata, lastConfigurationBlockMetadata, transactionFilterMetadata,
                      ordererConfigMetadata])
    except TypeError:
        signaturesMetadata = b""
        transactionFilterMetadata = b""
        ordererConfigMetadata = b""
        metadata = common_dot_common_pb2.BlockMetadata(
            metadata=[signaturesMetadata, lastConfigurationBlockMetadata, transactionFilterMetadata,
                      ordererConfigMetadata])
    block = common_dot_common_pb2.Block(
        header=common_dot_common_pb2.BlockHeader(
            number=0,
            previous_hash=None,
            data_hash=bootstrapHelper.computeBlockDataHash(blockData),
        ),
        data=blockData,
        metadata=metadata,
    )

    # Add this back once crypto certs are required
    for nodeAdminTuple in directory.ordererAdminTuples:
        userCert = directory.ordererAdminTuples[nodeAdminTuple]
        certAsPEM = crypto.dump_certificate(crypto.FILETYPE_PEM, userCert)
        # print("UserCert for orderer genesis:\n{0}\n".format(certAsPEM))
        # print("")

    return (block, envelope)


class PathType(Enum):
    'Denotes whether Path relative to Local filesystem or Containers volume reference.'
    Local = 1
    Container = 2


class CallbackHelper:
    def __init__(self, discriminator, volumeRootPathInContainer = "/var/hyperledger/bddtests"):
        self.volumeRootPathInContainer = volumeRootPathInContainer
        self.discriminator = discriminator

    def getVolumePath(self, composition, pathType=PathType.Local):
        assert pathType in PathType, "Expected pathType of {0}".format(PathType)
        basePath = "."
        if pathType == PathType.Container:
            basePath = self.volumeRootPathInContainer
        return "{0}/volumes/{1}/{2}".format(basePath, self.discriminator, composition.projectName)

    def getLocalMspConfigPath(self, composition, compose_service, pathType=PathType.Local):
        return "{0}/{1}/localMspConfig".format(self.getVolumePath(composition, pathType), compose_service)

    def _getPathAndUserInfo(self, directory , composition, compose_service, nat_discriminator="Signer", pathType=PathType.Local):
        matchingNATs = [nat for nat in directory.getNamedCtxTuples() if ((compose_service in nat.user) and (nat_discriminator in nat.user) and ((compose_service in nat.nodeName)))]
        assert len(matchingNATs)==1, "Unexpected number of matching NodeAdminTuples: {0}".format(matchingNATs)
        localMspConfigPath = self.getLocalMspConfigPath(composition=composition, compose_service=compose_service,pathType=pathType)
        return (localMspConfigPath, matchingNATs[0].user)

    def getLocalMspConfigPrivateKeyPath(self, directory , composition, compose_service, pathType=PathType.Local):
        (localMspConfigPath, user) = self._getPathAndUserInfo(directory=directory, composition=composition, compose_service=compose_service, pathType=pathType)
        return "{0}/keystore/{1}.pem".format(localMspConfigPath, user)

    def getLocalMspConfigPublicCertPath(self, directory , composition, compose_service, pathType=PathType.Local):
        (localMspConfigPath, user) = self._getPathAndUserInfo(directory=directory, composition=composition, compose_service=compose_service, pathType=pathType)
        return "{0}/signcerts/{1}.pem".format(localMspConfigPath, user)


    def _writeMspFiles(self, directory , composition, compose_service, network):
        localMspConfigPath = self.getLocalMspConfigPath(composition, compose_service)
        os.makedirs("{0}/{1}".format(localMspConfigPath, "signcerts"))
        os.makedirs("{0}/{1}".format(localMspConfigPath, "admincerts"))
        os.makedirs("{0}/{1}".format(localMspConfigPath, "cacerts"))
        os.makedirs("{0}/{1}".format(localMspConfigPath, "keystore"))
        # Loop through directory and place Organization Certs into cacerts folder
        for targetOrg in [org for orgName, org in directory.organizations.items() if network in org.networks]:
            certificate = crypto.dump_certificate(crypto.FILETYPE_PEM, targetOrg.getSelfSignedCert())
            if isinstance(certificate, str):
                with open("{0}/cacerts/{1}.pem".format(localMspConfigPath, targetOrg.name), "w") as f:
                    f.write(certificate)
            else:
                with open("{0}/cacerts/{1}.pem".format(localMspConfigPath, targetOrg.name), "wb") as f:
                    f.write(certificate)

        # Loop through directory and place Organization Certs into admincerts folder
        # TODO: revisit this, ASO recommended for now
        for targetOrg in [org for orgName, org in directory.organizations.items() if network in org.networks]:
            certificate = crypto.dump_certificate(crypto.FILETYPE_PEM, targetOrg.getSelfSignedCert())
            if isinstance(certificate, str):
                with open("{0}/admincerts/{1}.pem".format(localMspConfigPath, targetOrg.name), "w") as f:
                    f.write(certificate)
            else:
                with open("{0}/admincerts/{1}.pem".format(localMspConfigPath, targetOrg.name), "wb") as f:
                    f.write(certificate)

        # Find the peer signer Tuple for this peer and add to signcerts folder
        compose_service_str = compose_service if isinstance(compose_service, str) else compose_service.decode()
        for pnt, cert in [(peerNodeTuple, cert) for peerNodeTuple, cert in directory.ordererAdminTuples.items() if
                          compose_service_str in peerNodeTuple.user and "signer" in peerNodeTuple.user.lower()]:
            # Put the PEM file in the signcerts folder
            certificate = crypto.dump_certificate(crypto.FILETYPE_PEM, cert)
            if isinstance(certificate, str):
                with open("{0}/signcerts/{1}.pem".format(localMspConfigPath, pnt.user), "w") as f:
                    f.write(certificate)
            else:
                with open("{0}/signcerts/{1}.pem".format(localMspConfigPath, pnt.user), "wb") as f:
                    f.write(certificate)
            # Put the associated private key into the keystore folder
            user = directory.getUser(pnt.user, shouldCreate=False)
            user_pem = user.ecdsaSigningKey.to_pem()
            if isinstance(user_pem, str):
                with open("{0}/keystore/{1}.pem".format(localMspConfigPath, pnt.user), "w") as f:
                    f.write(user_pem)
            else:
                with open("{0}/keystore/{1}.pem".format(localMspConfigPath, pnt.user), "wb") as f:
                    f.write(user_pem)

    def _getMspId(self, compose_service, directory):
        try:
            matchingNATs = [nat for nat in directory.getNamedCtxTuples() if ((compose_service in nat.user) and ("Signer" in nat.user) and ((compose_service in nat.nodeName)))]
        except TypeError:
            matchingNATs = [nat for nat in directory.getNamedCtxTuples() if ((compose_service.decode() in nat.user) and ("Signer" in nat.user) and ((compose_service.decode() in nat.nodeName)))]
        assert len(matchingNATs)==1, "Unexpected number of matching NodeAdminTuples: {0}".format(matchingNATs)
        return matchingNATs[0].organization


class OrdererGensisBlockCompositionCallback(compose.CompositionCallback, CallbackHelper):
    'Responsible for setting the GensisBlock for the Orderer nodes upon composition'

    def __init__(self, context, genesisBlock, genesisFileName="genesis_file"):
        CallbackHelper.__init__(self, discriminator="orderer")
        self.context = context
        self.genesisFileName = genesisFileName
        self.genesisBlock = genesisBlock
        compose.Composition.RegisterCallbackInContext(context, self)

    def getGenesisFilePath(self, composition, pathType=PathType.Local):
        return "{0}/{1}".format(self.getVolumePath(composition, pathType), self.genesisFileName)

    def getOrdererList(self, composition):
        try:
            ret = [serviceName for serviceName in composition.getServiceNames() if "orderer" in serviceName]
        except TypeError:
            ret = [serviceName for serviceName in composition.getServiceNames() if b"orderer" in serviceName]
        return ret

    def composing(self, composition, context):
        print("Will copy gensisiBlock over at this point ")
        os.makedirs(self.getVolumePath(composition))
        with open(self.getGenesisFilePath(composition), "wb") as f:
            f.write(self.genesisBlock.SerializeToString())
        directory = getDirectory(context)

        for ordererService in self.getOrdererList(composition):
            self._writeMspFiles(directory=directory,
                                compose_service=ordererService,
                                composition=composition,
                                network=Network.Orderer)

    def decomposing(self, composition, context):
        'Will remove the orderer volume path folder for the context'
        shutil.rmtree(self.getVolumePath(composition))

    def getEnv(self, composition, context, env):
        directory = getDirectory(context)
        env["ORDERER_GENERAL_GENESISMETHOD"] = "file"
        env["ORDERER_GENERAL_GENESISFILE"] = self.getGenesisFilePath(composition, pathType=PathType.Container)
        for ordererService in self.getOrdererList(composition):
            localMspConfigPath = self.getLocalMspConfigPath(composition, ordererService, pathType=PathType.Container)
            env["{0}_ORDERER_GENERAL_LOCALMSPDIR".format(ordererService.upper())] = localMspConfigPath
            env["{0}_ORDERER_GENERAL_LOCALMSPID".format(ordererService.upper())] = self._getMspId(compose_service=ordererService, directory=directory)



class PeerCompositionCallback(compose.CompositionCallback, CallbackHelper):
    'Responsible for setting up Peer nodes upon composition'

    def __init__(self, context):
        CallbackHelper.__init__(self, discriminator="peer")
        self.context = context
        compose.Composition.RegisterCallbackInContext(context, self)

    def getPeerList(self, composition):
        try:
            ret = [serviceName for serviceName in composition.getServiceNames() if "peer" in serviceName]
        except:
            ret = [serviceName for serviceName in composition.getServiceNames() if "peer" in serviceName.decode()]
        return ret

    def composing(self, composition, context):
        'Will copy local MSP info over at this point for each peer node'

        directory = getDirectory(context)

        for peerService in self.getPeerList(composition):
            self._writeMspFiles(directory=directory,
                                compose_service=peerService,
                                composition=composition,
                                network=Network.Peer)

    def decomposing(self, composition, context):
        'Will remove the orderer volume path folder for the context'
        shutil.rmtree(self.getVolumePath(composition))

    def getEnv(self, composition, context, env):
        directory = getDirectory(context)
        # First figure out which organization provided the signer cert for this
        for peerService in self.getPeerList(composition):
            localMspConfigPath = self.getLocalMspConfigPath(composition, peerService, pathType=PathType.Container)
            env["{0}_CORE_PEER_MSPCFGPATH".format(peerService.upper())] = localMspConfigPath
            env["{0}_CORE_PEER_LOCALMSPID".format(peerService.upper())] = self._getMspId(compose_service=peerService, directory=directory)
            # TLS Settings
            # env["{0}_CORE_PEER_TLS_ENABLED".format(peerService.upper())] = self._getMspId(compose_service=peerService, directory=directory)
            env["{0}_CORE_PEER_TLS_CERT_FILE".format(peerService.upper())] = self.getLocalMspConfigPublicCertPath(
                directory=directory, composition=composition, compose_service=peerService, pathType=PathType.Container)
            env["{0}_CORE_PEER_TLS_KEY_FILE".format(peerService.upper())] = self.getLocalMspConfigPrivateKeyPath(
                directory=directory, composition=composition, compose_service=peerService, pathType=PathType.Container)

def createChainCreationPolicyNames(context, chainCreationPolicyNames, chaindId):
    channel = common_dot_configtx_pb2.ConfigGroup()
    channel.groups[OrdererGroup].values[BootstrapHelper.KEY_CHAIN_CREATION_POLICY_NAMES].value = toValue(
        orderer_dot_configuration_pb2.ChainCreationPolicyNames(
            names=chainCreationPolicyNames))
    return channel


def createChainCreatorsPolicy(context, chainCreatePolicyName, chaindId, orgNames):
    'Creates the chain Creator Policy with name'
    directory = getDirectory(context)
    bootstrapHelper = BootstrapHelper(chainId=chaindId)

    # This represents the domain of organization which can create channels for the orderer
    # First create org MSPPrincicpal

    # Collect the orgs from the table
    mspPrincipalList = []
    for org in [directory.getOrganization(orgName) for orgName in orgNames]:
        mspPrincipalList.append(msp_principal_pb2.MSPPrincipal(
            principal_classification=msp_principal_pb2.MSPPrincipal.Classification.Value("IDENTITY"),
            principal=crypto.dump_certificate(crypto.FILETYPE_ASN1, org.getSelfSignedCert())))
    policy = common_dot_policies_pb2.Policy(
        type=common_dot_policies_pb2.Policy.PolicyType.Value("SIGNATURE"),
        policy=AuthDSLHelper.Envelope(
            signaturePolicy=AuthDSLHelper.NOutOf(
                0, []),
            identities=mspPrincipalList).SerializeToString())
    channel = common_dot_configtx_pb2.ConfigGroup()
    channel.policies[chainCreatePolicyName].policy.CopyFrom(policy)

    # print("signed Config Item:\n{0}\n".format(chainCreationPolicyNamesSignedConfigItem))
    # print("chain Creation orgs signed Config Item:\n{0}\n".format(chainCreatorsOrgsPolicySignedConfigItem))
    return channel


def setOrdererBootstrapGenesisBlock(genesisBlock):
    'Responsible for setting the GensisBlock for the Orderer nodes upon composition'


def broadcastCreateChannelConfigTx(context, composeService, chainId, configTxEnvelope, user):
    dataFunc = lambda x: configTxEnvelope
    user.broadcastMessages(context=context, numMsgsToBroadcast=1, composeService=composeService, chainID=chainId,
                           dataFunc=dataFunc)


def getArgsFromContextForUser(context, userName):
    directory = getDirectory(context)
    # Update the chaincodeSpec ctorMsg for invoke
    args = []
    if 'table' in context:
        if context.table:
            # There are function arguments
            user = directory.getUser(userName)
            # Allow the user to specify expressions referencing tags in the args list
            pattern = re.compile('\{(.*)\}$')
            for arg in context.table[0].cells:
                m = pattern.match(arg)
                if m:
                    # tagName reference found in args list
                    tagName = m.groups()[0]
                    # make sure the tagName is found in the users tags
                    assert tagName in user.tags, "TagName '{0}' not found for user '{1}'".format(tagName,
                                                                                                 user.getUserName())
                    args.append(user.tags[tagName])
                else:
                    # No tag referenced, pass the arg
                    args.append(arg)
    return args


def getChannelIdFromConfigUpdateEnvelope(config_update_envelope):
    config_update = common_dot_configtx_pb2.ConfigUpdate()
    config_update.ParseFromString(config_update_envelope.config_update)
    return config_update<|MERGE_RESOLUTION|>--- conflicted
+++ resolved
@@ -38,7 +38,7 @@
 from msp import mspconfig_pb2
 from peer import configuration_pb2 as peer_dot_configuration_pb2
 from orderer import configuration_pb2 as orderer_dot_configuration_pb2
-<<<<<<< HEAD
+
 try:
     import orderer_util
 except ImportError:
@@ -47,12 +47,6 @@
     from contexthelper import ContextHelper
 except ImportError:
     from steps.contexthelper import ContextHelper
-=======
-import identities_pb2
-import orderer_util
-
-from contexthelper import ContextHelper
->>>>>>> 32959205
 
 import os
 import re
@@ -414,14 +408,9 @@
         return rand.bytes(BootstrapHelper.DEFAULT_NONCE_SIZE)
 
     @classmethod
-<<<<<<< HEAD
     def addSignatureToSignedConfigItem(cls, configUpdateEnvelope, entity, cert):
-        sigHeader = common_dot_common_pb2.SignatureHeader(creator=crypto.dump_certificate(crypto.FILETYPE_ASN1, cert),
-=======
-    def addSignatureToSignedConfigItem(cls, configUpdateEnvelope, (entity, cert)):
         serializedIdentity = identities_pb2.SerializedIdentity(Mspid=entity.name, IdBytes=crypto.dump_certificate(crypto.FILETYPE_PEM, cert))
         sigHeader = common_dot_common_pb2.SignatureHeader(creator=serializedIdentity.SerializeToString(),
->>>>>>> 32959205
                                                           nonce=BootstrapHelper.getNonce())
         sigHeaderBytes = sigHeader.SerializeToString()
         # Signature over the concatenation of configurationItem bytes and signatureHeader bytes
