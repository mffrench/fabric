--- conflicted
+++ resolved
@@ -150,12 +150,8 @@
 def _createDeploymentSpecAsFile(ccSpec, outputPath):
     '''peer chaincode package -n myCC -c '{"Args":["init","a","100","b","200"]}' -p github.com/hyperledger/fabric/examples/chaincode/go/chaincode_example02 --logging-level=DEBUG test.file'''
     myEnv = os.environ.copy()
-<<<<<<< HEAD
     fabric_go_root_path = myEnv['GOPATH'] + "/src/github.com/hyperledger/fabric"
     myEnv['CORE_PEER_MSPCONFIGPATH'] = fabric_go_root_path + "/bddtests/msp/sampleconfig"
-=======
-    myEnv['CORE_PEER_MSPCONFIGPATH'] = "./../msp/sampleconfig"
->>>>>>> 32959205
     nameArgs = ["-n", ccSpec.chaincode_id.name]
     ctorArgs = ["-c", json.dumps({'Args' : [item for item in ccSpec.input.args]})]
     pathArgs = ["-p", ccSpec.chaincode_id.path]
