/*
Copyright IBM Corp. 2016 All Rights Reserved.

Licensed under the Apache License, Version 2.0 (the "License");
you may not use this file except in compliance with the License.
You may obtain a copy of the License at

		 http://www.apache.org/licenses/LICENSE-2.0

Unless required by applicable law or agreed to in writing, software
distributed under the License is distributed on an "AS IS" BASIS,
WITHOUT WARRANTIES OR CONDITIONS OF ANY KIND, either express or implied.
See the License for the specific language governing permissions and
limitations under the License.
*/

package chaincode

import (
	"encoding/json"
	"errors"
	"fmt"
	"io/ioutil"
	"os"
	"strings"

	"github.com/golang/protobuf/proto"
	"github.com/hyperledger/fabric/core"
	"github.com/hyperledger/fabric/peer/common"
	"github.com/hyperledger/fabric/peer/util"
	pb "github.com/hyperledger/fabric/protos"
	"github.com/spf13/cobra"
	"github.com/spf13/viper"
	"golang.org/x/net/context"
)

<<<<<<< HEAD
type container struct {
	Args []string
}

//getProposal gets the proposal for the chaincode invocation
//Currently supported only for Invokes (Queries still go through devops client)
func getProposal(cis *pb.ChaincodeInvocationSpec) (*pb.Proposal, error) {
	b, err := proto.Marshal(cis)
	if err != nil {
		return nil, err
	}

	prop := &pb.Proposal{Type: pb.Proposal_CHAINCODE, Id: u.GenerateUUID(), Payload: b}

	return prop, nil
}

//getDeployProposal gets the proposal for the chaincode deployment
//the payload is a ChaincodeDeploymentSpec
func getDeployProposal(cds *pb.ChaincodeDeploymentSpec) (*pb.Proposal, error) {
	b, err := proto.Marshal(cds)
	if err != nil {
		return nil, err
	}

	//wrap the deployment in an invocation spec to lccc...
	lcccSpec := &pb.ChaincodeInvocationSpec{ChaincodeSpec: &pb.ChaincodeSpec{Type: pb.ChaincodeSpec_GOLANG, ChaincodeID: &pb.ChaincodeID{Name: "lccc"}, CtorMsg: &pb.ChaincodeInput{Args: [][]byte{[]byte("deploy"), []byte("default"), b}}}}

	//...and get the proposal for it
	return getProposal(lcccSpec)
}

=======
>>>>>>> 0e69b6dc
func getChaincodeSpecification(cmd *cobra.Command) (*pb.ChaincodeSpec, error) {
	spec := &pb.ChaincodeSpec{}
	if err := checkChaincodeCmdParams(cmd); err != nil {
		return spec, err
	}

	// Build the spec
	input := &pb.ChaincodeInput{}
	if err := json.Unmarshal([]byte(chaincodeCtorJSON), &input); err != nil {
		return spec, fmt.Errorf("Chaincode argument error: %s", err)
	}

	var attributes []string
	if err := json.Unmarshal([]byte(chaincodeAttributesJSON), &attributes); err != nil {
		return spec, fmt.Errorf("Chaincode argument error: %s", err)
	}

	chaincodeLang = strings.ToUpper(chaincodeLang)
	spec = &pb.ChaincodeSpec{
		Type:        pb.ChaincodeSpec_Type(pb.ChaincodeSpec_Type_value[chaincodeLang]),
		ChaincodeID: &pb.ChaincodeID{Path: chaincodePath, Name: chaincodeName},
		CtorMsg:     input,
		Attributes:  attributes,
	}
	// If security is enabled, add client login token
	if core.SecurityEnabled() {
		if chaincodeUsr == common.UndefinedParamValue {
			return spec, errors.New("Must supply username for chaincode when security is enabled")
		}

		// Retrieve the CLI data storage path
		// Returns /var/openchain/production/client/
		localStore := util.GetCliFilePath()

		// Check if the user is logged in before sending transaction
		if _, err := os.Stat(localStore + "loginToken_" + chaincodeUsr); err == nil {
			logger.Infof("Local user '%s' is already logged in. Retrieving login token.\n", chaincodeUsr)

			// Read in the login token
			token, err := ioutil.ReadFile(localStore + "loginToken_" + chaincodeUsr)
			if err != nil {
				panic(fmt.Errorf("Fatal error when reading client login token: %s\n", err))
			}

			// Add the login token to the chaincodeSpec
			spec.SecureContext = string(token)

			// If privacy is enabled, mark chaincode as confidential
			if viper.GetBool("security.privacy") {
				logger.Info("Set confidentiality level to CONFIDENTIAL.\n")
				spec.ConfidentialityLevel = pb.ConfidentialityLevel_CONFIDENTIAL
			}
		} else {
			// Check if the token is not there and fail
			if os.IsNotExist(err) {
				return spec, fmt.Errorf("User '%s' not logged in. Use the 'peer network login' command to obtain a security token.", chaincodeUsr)
			}
			// Unexpected error
			panic(fmt.Errorf("Fatal error when checking for client login token: %s\n", err))
		}
	} else {
		if chaincodeUsr != common.UndefinedParamValue {
			logger.Warning("Username supplied but security is disabled.")
		}
		if viper.GetBool("security.privacy") {
			panic(errors.New("Privacy cannot be enabled as requested because security is disabled"))
		}
	}
	return spec, nil
}

// chaincodeInvokeOrQuery invokes or queries the chaincode. If successful, the
// INVOKE form prints the ProposalResponse to STDOUT, and the QUERY form prints
// the query result on STDOUT. A command-line flag (-r, --raw) determines
// whether the query result is output as raw bytes, or as a printable string.
// The printable form is optionally (-x, --hex) a hexadecimal representation
// of the query response. If the query response is NIL, nothing is output.
//
// NOTE - Query will likely go away as all interactions with the endorser are
// Proposal and ProposalResponses
func chaincodeInvokeOrQuery(cmd *cobra.Command, args []string, invoke bool) (err error) {
	spec, err := getChaincodeSpecification(cmd)
	if err != nil {
		return err
	}

	// Build the ChaincodeInvocationSpec message
	invocation := &pb.ChaincodeInvocationSpec{ChaincodeSpec: spec}
	if customIDGenAlg != common.UndefinedParamValue {
		invocation.IdGenerationAlg = customIDGenAlg
	}

	if invoke {
		endorserClient, err := common.GetEndorserClient(cmd)
		if err != nil {
			return fmt.Errorf("Error getting endorser client %s: %s", chainFuncName, err)
		}

		var prop *pb.Proposal
		prop, err = getProposal(invocation)
		if err != nil {
			return fmt.Errorf("Error creating proposal  %s: %s\n", chainFuncName, err)
		}

		var proposalResp *pb.ProposalResponse
		proposalResp, err = endorserClient.ProcessProposal(context.Background(), prop)
		if err != nil {
			return fmt.Errorf("Error endorsing %s: %s\n", chainFuncName, err)
		}

		if proposalResp != nil {
			if err = sendTransaction(proposalResp); err != nil {
				return fmt.Errorf("Error sending transaction %s: %s\n", chainFuncName, err)
			}
		}

		logger.Infof("Invoke result: %v", proposalResp)
	} else {
		//for now let's continue to use Query with devops
		//eventually query will go away
		var devopsClient pb.DevopsClient
		devopsClient, err = common.GetDevopsClient(cmd)
		if err != nil {
			return fmt.Errorf("Error building %s: %s", chainFuncName, err)
		}

		var resp *pb.Response
		if resp, err = devopsClient.Query(context.Background(), invocation); err != nil {
			return fmt.Errorf("Error querying %s: %s\n", chainFuncName, err)
		}

		logger.Infof("Successfully queried transaction: %s", invocation)
		if resp != nil {
			if chaincodeQueryRaw {
				if chaincodeQueryHex {
					err = errors.New("Options --raw (-r) and --hex (-x) are not compatible\n")
					return
				}
				fmt.Print("Query Result (Raw): ")
				os.Stdout.Write(resp.Msg)
			} else {
				if chaincodeQueryHex {
					fmt.Printf("Query Result: %x\n", resp.Msg)
				} else {
					fmt.Printf("Query Result: %s\n", string(resp.Msg))
				}
			}
		}
	}

	return nil
}

func checkChaincodeCmdParams(cmd *cobra.Command) error {

	if chaincodeName == common.UndefinedParamValue {
		if chaincodePath == common.UndefinedParamValue {
			return fmt.Errorf("Must supply value for %s path parameter.\n", chainFuncName)
		}
	}

	// Check that non-empty chaincode parameters contain only Args as a key.
	// Type checking is done later when the JSON is actually unmarshaled
	// into a pb.ChaincodeInput. To better understand what's going
	// on here with JSON parsing see http://blog.golang.org/json-and-go -
	// Generic JSON with interface{}
	if chaincodeCtorJSON != "{}" {
		var f interface{}
		err := json.Unmarshal([]byte(chaincodeCtorJSON), &f)
		if err != nil {
			return fmt.Errorf("Chaincode argument error: %s", err)
		}
		m := f.(map[string]interface{})
		sm := make(map[string]interface{})
		for k := range m {
			sm[strings.ToLower(k)] = m[k]
		}
		_, argsPresent := sm["args"]
		_, funcPresent := sm["function"]
		if !argsPresent || (len(m) == 2 && !funcPresent) || len(m) > 2 {
			return fmt.Errorf("Non-empty JSON chaincode parameters must contain the following keys: 'Args' or 'Function' and 'Args'")
		}
	} else {
		return errors.New("Empty JSON chaincode parameters must contain the following keys: 'Args' or 'Function' and 'Args'")
	}

	if chaincodeAttributesJSON != "[]" {
		var f interface{}
		err := json.Unmarshal([]byte(chaincodeAttributesJSON), &f)
		if err != nil {
			return fmt.Errorf("Chaincode argument error: %s", err)
		}
	}

	return nil
}

//sendTransactions converts a ProposalResponse and sends it as
//a Transaction to the orderer
func sendTransaction(presp *pb.ProposalResponse) error {
	var orderer string
	if viper.GetBool("peer.committer.enabled") {
		orderer = viper.GetString("peer.committer.ledger.orderer")
	}

	if orderer == "" {
		return nil
	}

	var err error
	if presp != nil {
		if presp.Response.Status != 200 {
			return fmt.Errorf("Proposal response erred with status %d", presp.Response.Status)
		}
		//create a tx with ActionBytes and Endorsements and send it out
		if presp.ActionBytes != nil {
			var b []byte
			tx := &pb.Transaction2{}
			tx.EndorsedActions = []*pb.EndorsedAction{
				&pb.EndorsedAction{ActionBytes: presp.ActionBytes, Endorsements: []*pb.Endorsement{presp.Endorsement}, ProposalBytes: []byte{}}}
			b, err = proto.Marshal(tx)
			if err != nil {
				return err
			}

			if b != nil {
				err = Send(orderer, b)
			}
		}
	}
	return err
}<|MERGE_RESOLUTION|>--- conflicted
+++ resolved
@@ -26,6 +26,7 @@
 
 	"github.com/golang/protobuf/proto"
 	"github.com/hyperledger/fabric/core"
+	u "github.com/hyperledger/fabric/core/util"
 	"github.com/hyperledger/fabric/peer/common"
 	"github.com/hyperledger/fabric/peer/util"
 	pb "github.com/hyperledger/fabric/protos"
@@ -34,11 +35,6 @@
 	"golang.org/x/net/context"
 )
 
-<<<<<<< HEAD
-type container struct {
-	Args []string
-}
-
 //getProposal gets the proposal for the chaincode invocation
 //Currently supported only for Invokes (Queries still go through devops client)
 func getProposal(cis *pb.ChaincodeInvocationSpec) (*pb.Proposal, error) {
@@ -67,8 +63,6 @@
 	return getProposal(lcccSpec)
 }
 
-=======
->>>>>>> 0e69b6dc
 func getChaincodeSpecification(cmd *cobra.Command) (*pb.ChaincodeSpec, error) {
 	spec := &pb.ChaincodeSpec{}
 	if err := checkChaincodeCmdParams(cmd); err != nil {
