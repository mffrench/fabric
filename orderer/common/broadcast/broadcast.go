--- conflicted
+++ resolved
@@ -149,13 +149,9 @@
 		_, filterErr := support.Filters().Apply(msg)
 
 		if filterErr != nil {
-<<<<<<< HEAD
-			logger.Debugf("Rejecting broadcast message : %s", filterErr.Error())
-=======
 			if logger.IsEnabledFor(logging.WARNING) {
 				logger.Warningf("Rejecting broadcast message because of filter error: %s", err)
 			}
->>>>>>> 450b122f
 			return srv.Send(&ab.BroadcastResponse{Status: cb.Status_BAD_REQUEST})
 		}
 
